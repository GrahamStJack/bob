#!/bin/bash
<<<<<<< HEAD
dmd -g -property -w -wi process.d bob_config.d -O -ofbob-config
dmd -g -property -w -wi process.d bob.d -O -ofbob
dmd -g -property -w -wi bug_9122.d -O -ofbug_1922
=======
dmd -g -property -w -wi bob_config.d -O -ofbob-config
dmd -g -property -w -wi process.d bob.d -O -ofbob
>>>>>>> d51f4c82
<|MERGE_RESOLUTION|>--- conflicted
+++ resolved
@@ -1,9 +1,3 @@
 #!/bin/bash
-<<<<<<< HEAD
 dmd -g -property -w -wi process.d bob_config.d -O -ofbob-config
-dmd -g -property -w -wi process.d bob.d -O -ofbob
-dmd -g -property -w -wi bug_9122.d -O -ofbug_1922
-=======
-dmd -g -property -w -wi bob_config.d -O -ofbob-config
-dmd -g -property -w -wi process.d bob.d -O -ofbob
->>>>>>> d51f4c82
+dmd -g -property -w -wi process.d bob.d -O -ofbob